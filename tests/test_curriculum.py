--- conflicted
+++ resolved
@@ -9,10 +9,6 @@
     AbstractEvalBlock,
     AbstractRLTaskVariant,
     EpisodicTaskVariant,
-<<<<<<< HEAD
-=======
-    InterleavedEvalCurriculum,
->>>>>>> 2a0849f7
     TaskVariantType,
     simple_learn_block,
     simple_eval_block,
@@ -123,7 +119,6 @@
         "\n\t\t\tTask variant 1, CartPoleEnv - Default: 1 episode."
     )
 
-<<<<<<< HEAD
     assert summarize_curriculum(curriculum, rng_seed=0) == expected_summary
 
 
@@ -244,12 +239,12 @@
     ]
 
     assert first_call_tasks == second_call_tasks
-=======
-    assert summarize_curriculum(curriculum) == expected_summary
 
 
 class TestInterleaved(InterleavedEvalCurriculum):
-    def learn_blocks(self) -> typing.Iterable[AbstractLearnBlock[TaskVariantType]]:
+    def learn_blocks(
+        self, rng_seed: int
+    ) -> typing.Iterable[AbstractLearnBlock[TaskVariantType]]:
         yield simple_learn_block(
             [
                 EpisodicTaskVariant(
@@ -278,7 +273,7 @@
             ]
         )
 
-    def eval_block(self) -> AbstractEvalBlock[TaskVariantType]:
+    def eval_block(self, rng_seed: int) -> AbstractEvalBlock[TaskVariantType]:
         return simple_eval_block(
             [
                 EpisodicTaskVariant(
@@ -297,7 +292,7 @@
 
 def test_interleaved_structure():
     curriculum = TestInterleaved()
-    blocks = list(curriculum.learn_blocks_and_eval_blocks())
+    blocks = list(curriculum.learn_blocks_and_eval_blocks(rng_seed=0))
 
     assert len(blocks) == 7
     assert isinstance(blocks[0], AbstractEvalBlock)
@@ -306,5 +301,4 @@
             assert isinstance(blocks[i], AbstractEvalBlock)
         else:
             assert isinstance(blocks[i], AbstractLearnBlock)
-    assert isinstance(blocks[-1], AbstractEvalBlock)
->>>>>>> 2a0849f7
+    assert isinstance(blocks[-1], AbstractEvalBlock)