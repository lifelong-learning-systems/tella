--- conflicted
+++ resolved
@@ -9,11 +9,7 @@
     except ImportError:
         pass
     else:
-<<<<<<< HEAD
         num_expected += 3
-    assert len(curriculum_registry) == num_expected
-=======
-        num_expected += 1
     assert len(curriculum_registry) == num_expected
 
 
@@ -21,5 +17,4 @@
 def test_validate(curriculum_name):
     curriculum_cls = curriculum_registry[curriculum_name]
     curriculum = curriculum_cls(0)
-    validate_curriculum(curriculum)
->>>>>>> b6f93476
+    validate_curriculum(curriculum)